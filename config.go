package openai

import (
	"net/http"
	"regexp"
)

const (
	openaiAPIURLv1                 = "https://api.openai.com/v1"
	defaultEmptyMessagesLimit uint = 300

	azureAPIPrefix         = "openai"
	azureDeploymentsPrefix = "deployments"

	AnthropicAPIVersion = "2023-06-01"
)

type APIType string

const (
	APITypeOpenAI          APIType = "OPEN_AI"
	APITypeAzure           APIType = "AZURE"
	APITypeAzureAD         APIType = "AZURE_AD"
	APITypeCloudflareAzure APIType = "CLOUDFLARE_AZURE"
<<<<<<< HEAD
	APITypeOllama          APIType = "Ollama"
=======
	APITypeAnthropic       APIType = "ANTHROPIC"
>>>>>>> d68a6838
)

const AzureAPIKeyHeader = "api-key"

const defaultAssistantVersion = "v2" // upgrade to v2 to support vector store

type HTTPDoer interface {
	Do(req *http.Request) (*http.Response, error)
}

// ClientConfig is a configuration of a client.
type ClientConfig struct {
	authToken string

	BaseURL              string
	OrgID                string
	APIType              APIType
	APIVersion           string // required when APIType is APITypeAzure or APITypeAzureAD or APITypeAnthropic
	AssistantVersion     string
	AzureModelMapperFunc func(model string) string // replace model to azure deployment name func
	HTTPClient           HTTPDoer

	EmptyMessagesLimit uint
}

func DefaultConfig(authToken string) ClientConfig {
	return ClientConfig{
		authToken:        authToken,
		BaseURL:          openaiAPIURLv1,
		APIType:          APITypeOpenAI,
		AssistantVersion: defaultAssistantVersion,
		OrgID:            "",

		HTTPClient: &http.Client{},

		EmptyMessagesLimit: defaultEmptyMessagesLimit,
	}
}

func DefaultAzureConfig(apiKey, baseURL string) ClientConfig {
	return ClientConfig{
		authToken:  apiKey,
		BaseURL:    baseURL,
		OrgID:      "",
		APIType:    APITypeAzure,
		APIVersion: "2023-05-15",
		AzureModelMapperFunc: func(model string) string {
			return regexp.MustCompile(`[.:]`).ReplaceAllString(model, "")
		},

		HTTPClient: &http.Client{},

		EmptyMessagesLimit: defaultEmptyMessagesLimit,
	}
}

func DefaultAnthropicConfig(apiKey, baseURL string) ClientConfig {
	if baseURL == "" {
		baseURL = "https://api.anthropic.com/v1"
	}
	return ClientConfig{
		authToken:  apiKey,
		BaseURL:    baseURL,
		OrgID:      "",
		APIType:    APITypeAnthropic,
		APIVersion: AnthropicAPIVersion,

		HTTPClient: &http.Client{},

		EmptyMessagesLimit: defaultEmptyMessagesLimit,
	}
}

func (ClientConfig) String() string {
	return "<OpenAI API ClientConfig>"
}

func (c ClientConfig) GetAzureDeploymentByModel(model string) string {
	if c.AzureModelMapperFunc != nil {
		return c.AzureModelMapperFunc(model)
	}

	return model
}<|MERGE_RESOLUTION|>--- conflicted
+++ resolved
@@ -22,11 +22,8 @@
 	APITypeAzure           APIType = "AZURE"
 	APITypeAzureAD         APIType = "AZURE_AD"
 	APITypeCloudflareAzure APIType = "CLOUDFLARE_AZURE"
-<<<<<<< HEAD
 	APITypeOllama          APIType = "Ollama"
-=======
 	APITypeAnthropic       APIType = "ANTHROPIC"
->>>>>>> d68a6838
 )
 
 const AzureAPIKeyHeader = "api-key"
